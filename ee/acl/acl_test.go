// +build !oss

/*
 * Copyright 2018 Dgraph Labs, Inc. and Contributors
 *
 * Licensed under the Dgraph Community License (the "License"); you
 * may not use this file except in compliance with the License. You
 * may obtain a copy of the License at
 *
 *     https://github.com/dgraph-io/dgraph/blob/master/licenses/DCL.txt
 */

package acl

import (
	"bytes"
	"context"
	"encoding/json"
	"errors"
	"fmt"
	"io/ioutil"
	"net/http"
	"strconv"
	"testing"
	"time"

	"github.com/dgraph-io/dgo/v200"
	"github.com/dgraph-io/dgo/v200/protos/api"
	"github.com/dgraph-io/dgraph/testutil"
	"github.com/dgraph-io/dgraph/x"
	"github.com/golang/glog"
	"github.com/stretchr/testify/require"
)

var (
	userid         = "alice"
	userpassword   = "simplepassword"
	dgraphEndpoint = testutil.SockAddr
)

func createUser(t *testing.T, accessToken, username, password string) []byte {
	addUser := `
	mutation addUser($name: String!, $pass: String!) {
		addUser(input: [{name: $name, password: $pass}]) {
			user {
				name
			}
		}
	}`

	params := testutil.GraphQLParams{
		Query: addUser,
		Variables: map[string]interface{}{
			"name": username,
			"pass": password,
		},
	}
	b := makeRequest(t, accessToken, params)
	return b
}

func getCurrentUser(t *testing.T, accessToken string) []byte {
	query := `
	query {
		getCurrentUser {
			name
		}
	}`

	return makeRequest(t, accessToken, testutil.GraphQLParams{Query: query})
}

func checkUserCount(t *testing.T, resp []byte, expected int) {
	type Response struct {
		Data struct {
			AddUser struct {
				User []struct {
					Name string
				}
			}
		}
	}

	var r Response
	err := json.Unmarshal(resp, &r)
	require.NoError(t, err)
	require.Equal(t, expected, len(r.Data.AddUser.User))
}

func deleteUser(t *testing.T, accessToken, username string) {
	// TODO - Verify that only one uid got deleted once numUids are returned as part of the payload.
	delUser := `
	mutation deleteUser($name: String!) {
		deleteUser(filter: {name: {eq: $name}}) {
			msg
		}
	}`

	params := testutil.GraphQLParams{
		Query: delUser,
		Variables: map[string]interface{}{
			"name": username,
		},
	}
	b := makeRequest(t, accessToken, params)
	require.JSONEq(t, `{"data":{"deleteUser":{"msg":"Deleted"}}}`, string(b))
}

func deleteGroup(t *testing.T, accessToken, name string) {
	// TODO - Verify that only one uid got deleted once numUids are returned as part of the payload.
	delGroup := `
	mutation deleteUser($name: String!) {
		deleteGroup(filter: {name: {eq: $name}}) {
			msg
		}
	}`

	params := testutil.GraphQLParams{
		Query: delGroup,
		Variables: map[string]interface{}{
			"name": name,
		},
	}
	b := makeRequest(t, accessToken, params)
	require.JSONEq(t, `{"data":{"deleteGroup":{"msg":"Deleted"}}}`, string(b))
}

func TestInvalidGetUser(t *testing.T) {
	require.Equal(t, string(getCurrentUser(t, "invalid token")),
		`{"errors":[{"message":"couldn't rewrite query getCurrentUser because unable to`+
			` parse jwt token: token contains an invalid number of segments"}],`+
			`"data":{"getCurrentUser":null}}`)
}

func TestPasswordReturn(t *testing.T) {
	accessJwt, _, err := testutil.HttpLogin(&testutil.LoginParams{
		Endpoint: adminEndpoint,
		UserID:   "groot",
		Passwd:   "password",
	})
	require.NoError(t, err, "login failed")

	query := `
	query {
		getCurrentUser {
			name
			password
		}
	}`

	l := makeRequest(t, accessJwt, testutil.GraphQLParams{Query: query})
	require.Equal(t, string(l), `{"errors":[{"message":"Cannot query field \"password\"`+
		` on type \"User\".","locations":[{"line":5,"column":4}]}]}`)
}

func TestGetCurrentUser(t *testing.T) {
	accessJwt, _, err := testutil.HttpLogin(&testutil.LoginParams{
		Endpoint: adminEndpoint,
		UserID:   "groot",
		Passwd:   "password",
	})
	require.NoError(t, err, "login failed")

	require.Equal(t, string(getCurrentUser(t, accessJwt)),
		`{"data":{"getCurrentUser":{"name":"groot"}}}`)

	// clean up the user to allow repeated running of this test
	userid := "hamilton"
	deleteUser(t, accessJwt, userid)
	glog.Infof("cleaned up db user state")

	resp := createUser(t, accessJwt, userid, userpassword)
	checkUserCount(t, resp, 1)

	newJwt, _, err := testutil.HttpLogin(&testutil.LoginParams{
		Endpoint: adminEndpoint,
		UserID:   userid,
		Passwd:   userpassword,
	})
	require.NoError(t, err, "login failed")

	require.Equal(t, string(getCurrentUser(t, newJwt)),
		`{"data":{"getCurrentUser":{"name":"hamilton"}}}`)
}

func TestCreateAndDeleteUsers(t *testing.T) {
	accessJwt, _, err := testutil.HttpLogin(&testutil.LoginParams{
		Endpoint: adminEndpoint,
		UserID:   "groot",
		Passwd:   "password",
	})
	require.NoError(t, err, "login failed")

	// clean up the user to allow repeated running of this test
	deleteUser(t, accessJwt, userid)
	glog.Infof("cleaned up db user state")

	resp := createUser(t, accessJwt, userid, userpassword)
	checkUserCount(t, resp, 1)

	// adding the user again should fail
	resp = createUser(t, accessJwt, userid, userpassword)
	checkUserCount(t, resp, 0)

	// delete the user
	deleteUser(t, accessJwt, userid)

	resp = createUser(t, accessJwt, userid, userpassword)
	// now we should be able to create the user again
	checkUserCount(t, resp, 1)
}

func resetUser(t *testing.T) {
	accessJwt, _, err := testutil.HttpLogin(&testutil.LoginParams{
		Endpoint: adminEndpoint,
		UserID:   "groot",
		Passwd:   "password",
	})
	require.NoError(t, err, "login failed")

	// clean up the user to allow repeated running of this test
	deleteUser(t, accessJwt, userid)
	glog.Infof("deleted user")

	resp := createUser(t, accessJwt, userid, userpassword)
	checkUserCount(t, resp, 1)
	glog.Infof("created user")
}

func TestReservedPredicates(t *testing.T) {
	// This test uses the groot account to ensure that reserved predicates
	// cannot be altered even if the permissions allow it.
	dg1, err := testutil.DgraphClientWithGroot(testutil.SockAddr)
	if err != nil {
		t.Fatalf("Error while getting a dgraph client: %v", err)
	}
	alterReservedPredicates(t, dg1)
}

func TestAuthorization(t *testing.T) {
	if testing.Short() {
		t.Skip("skipping because -short=true")
	}

	glog.Infof("testing with port 9180")
	dg1, err := testutil.DgraphClientWithGroot(testutil.SockAddr)
	if err != nil {
		t.Fatalf("Error while getting a dgraph client: %v", err)
	}
	testAuthorization(t, dg1)
	glog.Infof("done")

	glog.Infof("testing with port 9182")
	dg2, err := testutil.DgraphClientWithGroot(":9182")
	if err != nil {
		t.Fatalf("Error while getting a dgraph client: %v", err)
	}
	testAuthorization(t, dg2)
	glog.Infof("done")
}

func testAuthorization(t *testing.T, dg *dgo.Dgraph) {
	createAccountAndData(t, dg)
	ctx := context.Background()
	if err := dg.Login(ctx, userid, userpassword); err != nil {
		t.Fatalf("unable to login using the account %v", userid)
	}

	// initially the query should return empty result, mutate and alter
	// operations should all fail when there are no rules defined on the predicates
	queryPredicateWithUserAccount(t, dg, false)
	mutatePredicateWithUserAccount(t, dg, true)
	alterPredicateWithUserAccount(t, dg, true)
	createGroupAndAcls(t, unusedGroup, false)
	// wait for 6 seconds to ensure the new acl have reached all acl caches
	glog.Infof("Sleeping for 6 seconds for acl caches to be refreshed")
	time.Sleep(6 * time.Second)

	// now all these operations except query should fail since
	// there are rules defined on the unusedGroup
	queryPredicateWithUserAccount(t, dg, false)
	mutatePredicateWithUserAccount(t, dg, true)
	alterPredicateWithUserAccount(t, dg, true)
	// create the dev group and add the user to it
	createGroupAndAcls(t, devGroup, true)

	// wait for 6 seconds to ensure the new acl have reached all acl caches
	glog.Infof("Sleeping for 6 seconds for acl caches to be refreshed")
	time.Sleep(6 * time.Second)

	// now the operations should succeed again through the devGroup
	queryPredicateWithUserAccount(t, dg, false)
	// sleep long enough (10s per the docker-compose.yml)
	// for the accessJwt to expire in order to test auto login through refresh jwt
	glog.Infof("Sleeping for 4 seconds for accessJwt to expire")
	time.Sleep(4 * time.Second)
	mutatePredicateWithUserAccount(t, dg, false)
	glog.Infof("Sleeping for 4 seconds for accessJwt to expire")
	time.Sleep(4 * time.Second)
	alterPredicateWithUserAccount(t, dg, false)
}

var predicateToRead = "predicate_to_read"
var queryAttr = "name"
var predicateToWrite = "predicate_to_write"
var predicateToAlter = "predicate_to_alter"
var devGroup = "dev"
var unusedGroup = "unusedGroup"
var query = fmt.Sprintf(`
	{
		q(func: eq(%s, "SF")) {
			%s
		}
	}`, predicateToRead, queryAttr)
var schemaQuery = "schema {}"

func alterReservedPredicates(t *testing.T, dg *dgo.Dgraph) {
	ctx := context.Background()

	// Test that alter requests are allowed if the new update is the same as
	// the initial update for a reserved predicate.
	err := dg.Alter(ctx, &api.Operation{
		Schema: "dgraph.xid: string @index(exact) @upsert .",
	})
	require.NoError(t, err)

	err = dg.Alter(ctx, &api.Operation{
		Schema: "dgraph.xid: int .",
	})
	require.Error(t, err)
	require.Contains(t, err.Error(),
		"predicate dgraph.xid is reserved and is not allowed to be modified")

	err = dg.Alter(ctx, &api.Operation{
		DropAttr: "dgraph.xid",
	})
	require.Error(t, err)
	require.Contains(t, err.Error(),
		"predicate dgraph.xid is reserved and is not allowed to be dropped")

	// Test that reserved predicates act as case-insensitive.
	err = dg.Alter(ctx, &api.Operation{
		Schema: "dgraph.XID: int .",
	})
	require.Error(t, err)
	require.Contains(t, err.Error(),
		"predicate dgraph.XID is reserved and is not allowed to be modified")
}

func queryPredicateWithUserAccount(t *testing.T, dg *dgo.Dgraph, shouldFail bool) {
	ctx := context.Background()
	txn := dg.NewTxn()
	_, err := txn.Query(ctx, query)
	if shouldFail {
		require.Error(t, err, "the query should have failed")
	} else {
		require.NoError(t, err, "the query should have succeeded")
	}
}

func querySchemaWithUserAccount(t *testing.T, dg *dgo.Dgraph, shouldFail bool) {
	ctx := context.Background()
	txn := dg.NewTxn()
	_, err := txn.Query(ctx, schemaQuery)

	if shouldFail {
		require.Error(t, err, "the query should have failed")
	} else {
		require.NoError(t, err, "the query should have succeeded")
	}
}

func mutatePredicateWithUserAccount(t *testing.T, dg *dgo.Dgraph, shouldFail bool) {
	ctx := context.Background()
	txn := dg.NewTxn()
	_, err := txn.Mutate(ctx, &api.Mutation{
		CommitNow: true,
		SetNquads: []byte(fmt.Sprintf(`_:a <%s>  "string" .`, predicateToWrite)),
	})

	if shouldFail {
		require.Error(t, err, "the mutation should have failed")
	} else {
		require.NoError(t, err, "the mutation should have succeeded")
	}
}

func alterPredicateWithUserAccount(t *testing.T, dg *dgo.Dgraph, shouldFail bool) {
	ctx := context.Background()
	err := dg.Alter(ctx, &api.Operation{
		Schema: fmt.Sprintf(`%s: int .`, predicateToAlter),
	})
	if shouldFail {
		require.Error(t, err, "the alter should have failed")
	} else {
		require.NoError(t, err, "the alter should have succeeded")
	}
}

func createAccountAndData(t *testing.T, dg *dgo.Dgraph) {
	// use the groot account to clean the database
	ctx := context.Background()
	if err := dg.Login(ctx, x.GrootId, "password"); err != nil {
		t.Fatalf("unable to login using the groot account:%v", err)
	}
	op := api.Operation{
		DropAll: true,
	}
	if err := dg.Alter(ctx, &op); err != nil {
		t.Fatalf("Unable to cleanup db:%v", err)
	}
	require.NoError(t, dg.Alter(ctx, &api.Operation{
		Schema: fmt.Sprintf(`%s: string @index(exact) .`, predicateToRead),
	}))
	// wait for 6 seconds to ensure the new acl have reached all acl caches
	glog.Infof("Sleeping for 6 seconds for acl caches to be refreshed")
	time.Sleep(6 * time.Second)

	// create some data, e.g. user with name alice
	resetUser(t)

	txn := dg.NewTxn()
	_, err := txn.Mutate(ctx, &api.Mutation{
		SetNquads: []byte(fmt.Sprintf("_:a <%s> \"SF\" .", predicateToRead)),
	})
	require.NoError(t, err)
	require.NoError(t, txn.Commit(ctx))
}

func createGroup(t *testing.T, accessToken, name string) []byte {
	addGroup := `
	mutation addGroup($name: String!) {
		addGroup(input: [{name: $name}]) {
			group {
				name
			}
		}
	}`

	params := testutil.GraphQLParams{
		Query: addGroup,
		Variables: map[string]interface{}{
			"name": name,
		},
	}
	b := makeRequest(t, accessToken, params)
	return b
}

func createGroupWithRules(t *testing.T, accessJwt, name string, rules []rule) *group {
	queryParams := testutil.GraphQLParams{
		Query: `
		mutation addGroup($name: String!, $rules: [RuleRef]){
			addGroup(input: [
				{
					name: $name
					rules: $rules
				}
			]) {
				group {
					name
					rules {
						predicate
						permission
					}
				}
			}
		}`,
		Variables: map[string]interface{}{
			"name":  name,
			"rules": rules,
		},
	}
	b := makeRequest(t, accessJwt, queryParams)

	var addGroupResp struct {
		Data struct {
			AddGroup struct {
				Group []group
			}
		}
		Errors []interface{}
	}
	err := json.Unmarshal(b, &addGroupResp)
	require.NoError(t, err)
	require.Len(t, addGroupResp.Errors, 0)
	require.Len(t, addGroupResp.Data.AddGroup.Group, 1)

	return &addGroupResp.Data.AddGroup.Group[0]
}

func updateGroup(t *testing.T, accessJwt, name string, setRules []rule,
	removeRules []string) *group {
	queryParams := testutil.GraphQLParams{
<<<<<<< HEAD
		Query: `mutation updateGroup($name: String!, $set: SetGroupPatch,
$remove: RemoveGroupPatch){
=======
		Query: `
		mutation updateGroup($name: String!, $set: SetGroupPatch, $remove: RemoveGroupPatch){
>>>>>>> 414248c5
			updateGroup(input: {
				filter: {
					name: {
						eq: $name
					}
				}
				set: $set
				remove: $remove
			}) {
				group {
					name
					rules {
						predicate
						permission
					}
				}
			}
		}`,
		Variables: map[string]interface{}{
			"name":   name,
			"set":    nil,
			"remove": nil,
		},
	}
	if len(setRules) != 0 {
		queryParams.Variables["set"] = map[string]interface{}{
			"rules": setRules,
		}
	}
	if len(removeRules) != 0 {
		queryParams.Variables["remove"] = map[string]interface{}{
			"rules": removeRules,
		}
	}
	b := makeRequest(t, accessJwt, queryParams)

	var result struct {
		Data struct {
			UpdateGroup struct {
				Group []group
			}
		}
		Errors []interface{}
	}
	err := json.Unmarshal(b, &result)
	require.NoError(t, err)
	require.Len(t, result.Errors, 0)
	require.Len(t, result.Data.UpdateGroup.Group, 1)

	return &result.Data.UpdateGroup.Group[0]
}

func checkGroupCount(t *testing.T, resp []byte, expected int) {
	type Response struct {
		Data struct {
			AddGroup struct {
				Group []struct {
					Name string
				}
			}
		}
	}

	var r Response
	err := json.Unmarshal(resp, &r)
	require.NoError(t, err)
	require.Equal(t, expected, len(r.Data.AddGroup.Group))
}

func addToGroup(t *testing.T, accessToken, userName, group string) {
	addUserToGroup := `mutation updateUser($name: String!, $group: String!) {
		updateUser(input: {
			filter: {
				name: {
					eq: $name
				}
			},
			set: {
				groups: [
					{ name: $group }
				]
			}
		}) {
			user {
				name
				groups {
					name
				}
			}
		}
	}`

	params := testutil.GraphQLParams{
		Query: addUserToGroup,
		Variables: map[string]interface{}{
			"name":  userName,
			"group": group,
		},
	}

	var result struct {
		Data struct {
			UpdateUser struct {
				User []struct {
					Name   string
					Groups []struct {
						Name string
					}
				}
				Name string
			}
		}
		Errors []interface{}
	}

	b := makeRequest(t, accessToken, params)

	err := json.Unmarshal(b, &result)
	require.NoError(t, err)

	// There shouldn't be any error.
	require.Len(t, result.Errors, 0)
	// There should be a user in response.
	require.Len(t, result.Data.UpdateUser.User, 1)
	// User's name must be <userName>
	require.Equal(t, userName, result.Data.UpdateUser.User[0].Name)

	var foundGroup bool
	for _, usr := range result.Data.UpdateUser.User {
		for _, grp := range usr.Groups {
			if grp.Name == group {
				foundGroup = true
				break
			}
		}
	}
	require.True(t, foundGroup)
}

type rule struct {
	Predicate  string `json:"predicate"`
	Permission int32  `json:"permission"`
}

type group struct {
	Name  string `json:"name"`
	Rules []rule `json:"rules"`
}

func makeRequest(t *testing.T, accessToken string, params testutil.GraphQLParams) []byte {
	adminUrl := "http://" + testutil.SockAddrHttp + "/admin"

	b, err := json.Marshal(params)
	require.NoError(t, err)

	req, err := http.NewRequest(http.MethodPost, adminUrl, bytes.NewBuffer(b))
	require.NoError(t, err)
	req.Header.Set("X-Dgraph-AccessToken", accessToken)
	req.Header.Set("Content-Type", "application/json")
	client := &http.Client{}
	resp, err := client.Do(req)
	require.NoError(t, err)

	defer resp.Body.Close()
	b, err = ioutil.ReadAll(resp.Body)
	require.NoError(t, err)
	return b
}

func addRulesToGroup(t *testing.T, accessToken, group string, rules []rule) {
	addRuleToGroup := `mutation updateGroup($name: String!, $rules: [RuleRef!]!) {
		updateGroup(input: {
			filter: {
				name: {
					eq: $name
				}
			},
			set: {
				rules: $rules
			}
		}) {
			group {
				name
				rules {
					predicate
					permission
				}
			}
		}
	}`

	params := testutil.GraphQLParams{
		Query: addRuleToGroup,
		Variables: map[string]interface{}{
			"name":  group,
			"rules": rules,
		},
	}
	b := makeRequest(t, accessToken, params)
	rulesb, err := json.Marshal(rules)
	require.NoError(t, err)
	expectedOutput := fmt.Sprintf(`{
		"data": {
		  "updateGroup": {
			"group": [
			  {
				"name": "%s",
				"rules": %s
			  }
			]
		  }
		}
	  }`, group, rulesb)
	testutil.CompareJSON(t, expectedOutput, string(b))
}

func createGroupAndAcls(t *testing.T, group string, addUserToGroup bool) {
	accessJwt, _, err := testutil.HttpLogin(&testutil.LoginParams{
		Endpoint: adminEndpoint,
		UserID:   "groot",
		Passwd:   "password",
	})
	require.NoError(t, err, "login failed")

	// create a new group
	resp := createGroup(t, accessJwt, group)
	checkGroupCount(t, resp, 1)

	// add the user to the group
	if addUserToGroup {
		addToGroup(t, accessJwt, userid, group)
	}

	rules := []rule{
		{
			predicateToRead, Read.Code,
		},
		{
			queryAttr, Read.Code,
		},
		{
			predicateToWrite, Write.Code,
		},
		{
			predicateToAlter, Modify.Code,
		},
	}

	// add READ permission on the predicateToRead to the group
	// also add read permission to the attribute queryAttr, which is used inside the query block
	// add WRITE permission on the predicateToWrite
	// add MODIFY permission on the predicateToAlter
	addRulesToGroup(t, accessJwt, group, rules)
}

func TestPredicatePermission(t *testing.T) {
	if testing.Short() {
		t.Skip("skipping because -short=true")
	}

	glog.Infof("testing with port 9180")
	dg, err := testutil.DgraphClientWithGroot(testutil.SockAddr)
	if err != nil {
		t.Fatalf("Error while getting a dgraph client: %v", err)
	}
	createAccountAndData(t, dg)
	ctx := context.Background()
	err = dg.Login(ctx, userid, userpassword)
	require.NoError(t, err, "Logging in with the current password should have succeeded")

	// Schema query is allowed to all logged in users.
	querySchemaWithUserAccount(t, dg, false)

	// The query should return emptry response, alter and mutation
	// should be blocked when no rule is defined.
	queryPredicateWithUserAccount(t, dg, false)
	mutatePredicateWithUserAccount(t, dg, true)
	alterPredicateWithUserAccount(t, dg, true)
	createGroupAndAcls(t, unusedGroup, false)

	// Wait for 6 seconds to ensure the new acl have reached all acl caches.
	glog.Infof("Sleeping for 6 seconds for acl caches to be refreshed")
	time.Sleep(6 * time.Second)
	// The operations except query should fail when there is a rule defined, but the
	// current user is not allowed.
	queryPredicateWithUserAccount(t, dg, false)
	mutatePredicateWithUserAccount(t, dg, true)
	alterPredicateWithUserAccount(t, dg, true)
	// Schema queries should still succeed since they are not tied to specific predicates.
	querySchemaWithUserAccount(t, dg, false)
}

func TestAccessWithoutLoggingIn(t *testing.T) {
	dg, err := testutil.DgraphClientWithGroot(testutil.SockAddr)
	require.NoError(t, err)

	createAccountAndData(t, dg)
	dg, err = testutil.DgraphClient(testutil.SockAddr)
	require.NoError(t, err)

	// Without logging in, the anonymous user should be evaluated as if the user does not
	// belong to any group, and access should not be granted if there is no ACL rule defined
	// for a predicate.
	queryPredicateWithUserAccount(t, dg, true)
	mutatePredicateWithUserAccount(t, dg, true)
	alterPredicateWithUserAccount(t, dg, true)

	// Schema queries should fail if the user has not logged in.
	querySchemaWithUserAccount(t, dg, true)
}

func TestUnauthorizedDeletion(t *testing.T) {
	ctx, _ := context.WithTimeout(context.Background(), 100*time.Second)
	unAuthPred := "unauthorizedPredicate"

	dg, err := testutil.DgraphClientWithGroot(testutil.SockAddr)
	require.NoError(t, err)

	op := api.Operation{
		DropAll: true,
	}
	require.NoError(t, dg.Alter(ctx, &op))

	op = api.Operation{
		Schema: fmt.Sprintf("%s: string @index(exact) .", unAuthPred),
	}
	require.NoError(t, dg.Alter(ctx, &op))

	resetUser(t)

	accessJwt, _, err := testutil.HttpLogin(&testutil.LoginParams{
		Endpoint: adminEndpoint,
		UserID:   "groot",
		Passwd:   "password",
	})
	require.NoError(t, err, "login failed")
	createGroup(t, accessJwt, devGroup)

	addToGroup(t, accessJwt, userid, devGroup)

	txn := dg.NewTxn()
	mutation := &api.Mutation{
		SetNquads: []byte(fmt.Sprintf("_:a <%s> \"testdata\" .", unAuthPred)),
		CommitNow: true,
	}
	resp, err := txn.Mutate(ctx, mutation)
	require.NoError(t, err)

	nodeUID, ok := resp.Uids["a"]
	require.True(t, ok)

	addRulesToGroup(t, accessJwt, devGroup, []rule{{unAuthPred, 0}})

	userClient, err := testutil.DgraphClient(testutil.SockAddr)
	require.NoError(t, err)
	time.Sleep(6 * time.Second)

	err = userClient.Login(ctx, userid, userpassword)
	require.NoError(t, err)

	txn = userClient.NewTxn()
	mutString := fmt.Sprintf("<%s> <%s> * .", nodeUID, unAuthPred)
	mutation = &api.Mutation{
		DelNquads: []byte(mutString),
		CommitNow: true,
	}
	_, err = txn.Mutate(ctx, mutation)

	require.Error(t, err)
	require.Contains(t, err.Error(), "PermissionDenied")
}

func TestGuardianAccess(t *testing.T) {
	ctx, _ := context.WithTimeout(context.Background(), 100*time.Second)

	dg, err := testutil.DgraphClientWithGroot(testutil.SockAddr)
	require.NoError(t, err)

	testutil.DropAll(t, dg)
	op := api.Operation{Schema: "unauthpred: string @index(exact) ."}
	require.NoError(t, dg.Alter(ctx, &op))

	addNewUserToGroup(t, "guardian", "guardianpass", "guardians")

	mutation := &api.Mutation{
		SetNquads: []byte("_:a <unauthpred> \"testdata\" ."),
		CommitNow: true,
	}
	resp, err := dg.NewTxn().Mutate(ctx, mutation)
	require.NoError(t, err)

	nodeUID, ok := resp.Uids["a"]
	require.True(t, ok)

	time.Sleep(6 * time.Second)
	gClient, err := testutil.DgraphClient(testutil.SockAddr)
	require.NoError(t, err, "Error while creating client")

	gClient.Login(ctx, "guardian", "guardianpass")

	mutString := fmt.Sprintf("<%s> <unauthpred> \"testdata\" .", nodeUID)
	mutation = &api.Mutation{SetNquads: []byte(mutString), CommitNow: true}
	_, err = gClient.NewTxn().Mutate(ctx, mutation)
	require.NoError(t, err, "Error while mutating unauthorized predicate")

	query := `
	{
		me(func: eq(unauthpred, "testdata")) {
			uid
		}
	}`

	resp, err = gClient.NewTxn().Query(ctx, query)
	require.NoError(t, err, "Error while querying unauthorized predicate")
	require.Contains(t, string(resp.GetJson()), "uid")

	op = api.Operation{Schema: "unauthpred: int ."}
	require.NoError(t, gClient.Alter(ctx, &op), "Error while altering unauthorized predicate")

	b := removeUserFromGroup(t, "guardian", "guardians")
	expectedOutput := `{"data":{"updateUser":{"user":[{"name":"guardian","groups":[]}]}}}`
	require.JSONEq(t, expectedOutput, string(b))

	_, err = gClient.NewTxn().Query(ctx, query)
	require.Error(t, err, "Query succeeded. It should have failed.")
}

func addNewUserToGroup(t *testing.T, userName, password, groupName string) {
	accessJwt, _, err := testutil.HttpLogin(&testutil.LoginParams{
		Endpoint: adminEndpoint,
		UserID:   "groot",
		Passwd:   "password",
	})
	require.NoError(t, err, "login failed")

	resp := createUser(t, accessJwt, userName, password)
	checkUserCount(t, resp, 1)

	addToGroup(t, accessJwt, userName, groupName)
}

func removeUserFromGroup(t *testing.T, userName, groupName string) []byte {
	removeUserGroups := `mutation updateUser($name: String!, $groupName: String!) {
			updateUser(input: {
				filter: {
					name: {
						eq: $name
					}
				},
				remove: {
					groups: [{ name: $groupName }]
				}
			}) {
				user {
					name
					groups {
						name
					}
				}
			}
		}`

	params := testutil.GraphQLParams{
		Query: removeUserGroups,
		Variables: map[string]interface{}{
			"name":      userName,
			"groupName": groupName,
		},
	}

	accessJwt, _, err := testutil.HttpLogin(&testutil.LoginParams{
		Endpoint: adminEndpoint,
		UserID:   "groot",
		Passwd:   "password",
	})
	require.NoError(t, err, "login failed")
	b := makeRequest(t, accessJwt, params)
	return b
}

func TestQueryRemoveUnauthorizedPred(t *testing.T) {
	ctx, _ := context.WithTimeout(context.Background(), 100*time.Second)

	dg, err := testutil.DgraphClientWithGroot(testutil.SockAddr)
	require.NoError(t, err)

	testutil.DropAll(t, dg)
	op := api.Operation{Schema: `
		name	 : string @index(exact) .
		nickname : string @index(exact) .
		age 	 : int .
	`}
	require.NoError(t, dg.Alter(ctx, &op))

	resetUser(t)
	accessJwt, _, err := testutil.HttpLogin(&testutil.LoginParams{
		Endpoint: adminEndpoint,
		UserID:   "groot",
		Passwd:   "password",
	})
	require.NoError(t, err, "login failed")
	createGroup(t, accessJwt, devGroup)
	addToGroup(t, accessJwt, userid, devGroup)

	txn := dg.NewTxn()
	mutation := &api.Mutation{
		SetNquads: []byte(`
			_:a <name> "RandomGuy" .
			_:a <age> "23" .
			_:a <nickname> "RG" .
			_:b <name> "RandomGuy2" .
			_:b <age> "25" .
			_:b <nickname> "RG2" .
		`),
		CommitNow: true,
	}
	_, err = txn.Mutate(ctx, mutation)
	require.NoError(t, err)

	// give read access of <name> to alice
	addRulesToGroup(t, accessJwt, devGroup, []rule{{"name", Read.Code}})

	userClient, err := testutil.DgraphClient(testutil.SockAddr)
	require.NoError(t, err)
	time.Sleep(6 * time.Second)

	err = userClient.Login(ctx, userid, userpassword)
	require.NoError(t, err)

	tests := []struct {
		input       string
		output      string
		description string
	}{
		{
			`
			{
				me(func: has(name), orderasc: name) {
					name
					age
				}
			}
			`,
			`{"me":[{"name":"RandomGuy"},{"name":"RandomGuy2"}]}`,
			"alice doesn't have access to <age>",
		},
		{
			`
			{
				me(func: has(age), orderasc: name) {
					name
					age
				}
			}
			`,
			`{}`,
			`alice doesn't have access to <age> so "has(age)" is unauthorized`,
		},
		{
			`
			{
				me1(func: has(name), orderdesc: age) {
					age
				}
				me2(func: has(name), orderasc: age) {
					age
				}
			}
			`,
			`{"me1":[],"me2":[]}`,
			`me1, me2 will have same results, can't order by <age> since it is unauthorized`,
		},
		{
			`
			{
				me(func: has(name), orderasc: name) @groupby(age) {
					count(name)
				}
			}
			`,
			`{}`,
			`can't groupby <age> since <age> is unauthorized`,
		},
		{
			`
			{
				me(func: has(name), orderasc: name) @filter(eq(nickname, "RG")) {
					name
					age
				}
			}
			`,
			`{"me":[{"name":"RandomGuy"},{"name":"RandomGuy2"}]}`,
			`filter won't work because <nickname> is unauthorized`,
		},
	}

	for _, tc := range tests {
		t.Run(tc.description, func(t *testing.T) {
			t.Parallel()
			resp, err := userClient.NewTxn().Query(ctx, tc.input)
			require.Nil(t, err)
			testutil.CompareJSON(t, tc.output, string(resp.Json))
		})
	}
}

func TestNewACLPredicates(t *testing.T) {
	ctx, _ := context.WithTimeout(context.Background(), 100*time.Second)

	dg, err := testutil.DgraphClientWithGroot(testutil.SockAddr)
	require.NoError(t, err)
	addDataAndRules(ctx, t, dg)

	userClient, err := testutil.DgraphClient(testutil.SockAddr)
	require.NoError(t, err)
	time.Sleep(6 * time.Second)

	err = userClient.Login(ctx, userid, userpassword)
	require.NoError(t, err)

	queryTests := []struct {
		input       string
		output      string
		description string
	}{
		{
			`
			{
				me(func: has(name)) {
					name
					nickname
				}
			}
			`,
			`{"me":[{"name":"RandomGuy"},{"name":"RandomGuy2"}]}`,
			"alice doesn't have read access to <nickname>",
		},
		{
			`
			{
				me(func: has(nickname)) {
					name
					nickname
				}
			}
			`,
			`{}`,
			`alice doesn't have access to <nickname> so "has(nickname)" is unauthorized`,
		},
	}

	for _, tc := range queryTests {
		t.Run(tc.description, func(t *testing.T) {
			t.Parallel()
			resp, err := userClient.NewTxn().Query(ctx, tc.input)
			require.Nil(t, err)
			testutil.CompareJSON(t, tc.output, string(resp.Json))
		})
	}

	mutationTests := []struct {
		input       string
		output      string
		err         error
		description string
	}{
		{
			"_:a <name> \"Animesh\" .",
			"",
			errors.New(""),
			"alice doesn't have write access on <name>.",
		},
		{
			"_:a <nickname> \"Pathak\" .",
			"",
			nil,
			"alice can mutate <nickname> predicate.",
		},
	}
	for _, tc := range mutationTests {
		t.Run(tc.description, func(t *testing.T) {
			_, err := userClient.NewTxn().Mutate(ctx, &api.Mutation{
				SetNquads: []byte(tc.input),
				CommitNow: true,
			})
			require.True(t, (err == nil) == (tc.err == nil))
		})
	}
}

func removeRuleFromGroup(t *testing.T, accessToken, group string, rulePredicate string) []byte {
	removeRuleFromGroup := `mutation updateGroup($name: String!, $rules: [String!]!) {
		updateGroup(input: {
			filter: {
				name: {
					eq: $name
				}
			},
			remove: {
				rules: $rules
			}
		}) {
			group {
				name
				rules {
					predicate
					permission
				}
			}
		}
	}`

	params := testutil.GraphQLParams{
		Query: removeRuleFromGroup,
		Variables: map[string]interface{}{
			"name":  group,
			"rules": []string{rulePredicate},
		},
	}
	b := makeRequest(t, accessToken, params)
	return b
}

func TestDeleteRule(t *testing.T) {
	ctx, _ := context.WithTimeout(context.Background(), 100*time.Second)

	dg, err := testutil.DgraphClientWithGroot(testutil.SockAddr)
	require.NoError(t, err)
	_ = addDataAndRules(ctx, t, dg)

	userClient, err := testutil.DgraphClient(testutil.SockAddr)
	require.NoError(t, err)
	time.Sleep(6 * time.Second)

	err = userClient.Login(ctx, userid, userpassword)
	require.NoError(t, err)

	queryName := "{me(func: has(name)) {name}}"
	resp, err := userClient.NewReadOnlyTxn().Query(ctx, queryName)
	require.NoError(t, err, "Error while querying data")

	testutil.CompareJSON(t, `{"me":[{"name":"RandomGuy"},{"name":"RandomGuy2"}]}`,
		string(resp.GetJson()))

	accessJwt, _, err := testutil.HttpLogin(&testutil.LoginParams{
		Endpoint: adminEndpoint,
		UserID:   "groot",
		Passwd:   "password",
	})
	require.NoError(t, err, "login failed")
	removeRuleFromGroup(t, accessJwt, devGroup, "name")
	time.Sleep(6 * time.Second)

	resp, err = userClient.NewReadOnlyTxn().Query(ctx, queryName)
	require.NoError(t, err, "Error while querying data")
	testutil.CompareJSON(t, string(resp.GetJson()), `{}`)
}

func addDataAndRules(ctx context.Context, t *testing.T, dg *dgo.Dgraph) map[string]string {
	testutil.DropAll(t, dg)
	op := api.Operation{Schema: `
		name	 : string @index(exact) .
		nickname : string @index(exact) .
	`}
	require.NoError(t, dg.Alter(ctx, &op))

	resetUser(t)

	// TODO - We should be adding this data using the GraphQL API.
	// We create three groups here, dev, dev-a and dev-b and add alice to two of them.
	devGroupMut := `
		_:g  <dgraph.xid>        "dev" .
		_:g  <dgraph.type>       "dgraph.type.Group" .
		_:g1  <dgraph.xid>       "dev-a" .
		_:g1  <dgraph.type>      "dgraph.type.Group" .
		_:g2  <dgraph.xid>       "dev-b" .
		_:g2  <dgraph.type>      "dgraph.type.Group" .
		_:g  <dgraph.acl.rule>   _:r1 .
		_:r1 <dgraph.type> "dgraph.type.Rule" .
		_:r1 <dgraph.rule.predicate>  "name" .
		_:r1 <dgraph.rule.permission> "4" .
		_:g  <dgraph.acl.rule>   _:r2 .
		_:r2 <dgraph.type> "dgraph.type.Rule" .
		_:r2 <dgraph.rule.predicate>  "nickname" .
		_:r2 <dgraph.rule.permission> "2" .
	`
	resp, err := dg.NewTxn().Mutate(ctx, &api.Mutation{
		SetNquads: []byte(devGroupMut),
		CommitNow: true,
	})
	require.NoError(t, err, "Error adding group and permissions")

	idQuery := fmt.Sprintf(`
	{
		userid as var(func: eq(dgraph.xid, "%s"))
		gid as var(func: eq(dgraph.type, "dgraph.type.Group")) @filter(eq(dgraph.xid, "dev") OR
			eq(dgraph.xid, "dev-a"))
	}`, userid)
	addAliceToGroups := &api.NQuad{
		Subject:   "uid(userid)",
		Predicate: "dgraph.user.group",
		ObjectId:  "uid(gid)",
	}
	_, err = dg.NewTxn().Do(ctx, &api.Request{
		CommitNow: true,
		Query:     idQuery,
		Mutations: []*api.Mutation{
			{
				Set: []*api.NQuad{addAliceToGroups},
			},
		},
	})
	require.NoError(t, err, "Error adding user to dev group")

	mutation := &api.Mutation{
		SetNquads: []byte(`
			_:a <name> "RandomGuy" .
			_:a <nickname> "RG" .
			_:b <name> "RandomGuy2" .
			_:b <age> "25" .
			_:b <nickname> "RG2" .
		`),
		CommitNow: true,
	}
	_, err = dg.NewTxn().Mutate(ctx, mutation)
	require.NoError(t, err)
	return resp.GetUids()
}

func TestNonExistentGroup(t *testing.T) {
	t.Skip()
	// This test won't return an error anymore as if an update in a GraphQL mutation doesn't find
	// anything to update then it just returns an empty result.
	dg, err := testutil.DgraphClientWithGroot(testutil.SockAddr)
	require.NoError(t, err)

	testutil.DropAll(t, dg)

	accessJwt, _, err := testutil.HttpLogin(&testutil.LoginParams{
		Endpoint: adminEndpoint,
		UserID:   "groot",
		Passwd:   "password",
	})
	require.NoError(t, err, "login failed")
	addRulesToGroup(t, accessJwt, devGroup, []rule{{"name", Read.Code}})
}

func TestQueryUserInfo(t *testing.T) {
	ctx, _ := context.WithTimeout(context.Background(), 10*time.Second)

	dg, err := testutil.DgraphClientWithGroot(testutil.SockAddr)
	require.NoError(t, err)
	addDataAndRules(ctx, t, dg)

	accessJwt, _, err := testutil.HttpLogin(&testutil.LoginParams{
		Endpoint: adminEndpoint,
		UserID:   userid,
		Passwd:   userpassword,
	})
	require.NoError(t, err, "login failed")

	gqlQuery := `
	query {
		queryUser {
			name
			groups {
				name
				rules {
					predicate
					permission
				}
				users {
					name
				}
			}
		}
	}
	`

	params := testutil.GraphQLParams{
		Query: gqlQuery,
	}
	b := makeRequest(t, accessJwt, params)

	testutil.CompareJSON(t, `
	{
		"data": {
		  "queryUser": [
			{
			  "name": "alice",
			  "groups": [
				{
				  "name": "dev",
				  "rules": [
					{
					  "predicate": "name",
					  "permission": 4
					},
					{
					  "predicate": "nickname",
					  "permission": 2
					}
				  ],
				  "users": [
					  {
						  "name": "alice"
					  }
				  ]
				},
				{
					"name": "dev-a",
					"rules": [],
					"users": [
						{
							"name": "alice"
						}
					]
				  }
			  ]
			}
		  ]
		}
	}`, string(b))

	query := `
	{
		me(func: type(dgraph.type.User)) {
			dgraph.xid
			dgraph.user.group {
				dgraph.xid
				dgraph.acl.rule {
					dgraph.rule.predicate
					dgraph.rule.permission
				}
			}
		}
	}
	`

	userClient, err := testutil.DgraphClient(testutil.SockAddr)
	require.NoError(t, err)

	err = userClient.Login(ctx, userid, userpassword)
	require.NoError(t, err)

	resp, err := userClient.NewReadOnlyTxn().Query(ctx, query)
	require.NoError(t, err, "Error while querying ACL")

	testutil.CompareJSON(t, `{"me":[]}`, string(resp.GetJson()))

	gqlQuery = `
	query {
		queryGroup {
			name
			users {
				name
			}
			rules {
				predicate
				permission
			}
		}
	}
	`

	params = testutil.GraphQLParams{
		Query: gqlQuery,
	}
	b = makeRequest(t, accessJwt, params)
	// The user should only be able to see their group dev and themselves as the user.
	testutil.CompareJSON(t, `{
		"data": {
		  "queryGroup": [
			{
			  "name": "dev",
			  "users": [
				{
				  "name": "alice"
				}
			  ],
			  "rules": [
				{
				  "predicate": "name",
				  "permission": 4
				},
				{
				  "predicate": "nickname",
				  "permission": 2
				}
			  ]
			},
			{
				"name": "dev-a",
				"users": [
				  {
					"name": "alice"
				  }
				],
				"rules": []
			  }

		  ]
		}
	  }`, string(b))

	gqlQuery = `
	query {
		getGroup(name: "guardians") {
			name
			rules {
				predicate
				permission
			}
			users {
				name
			}
		}
	}
	`

	params = testutil.GraphQLParams{
		Query: gqlQuery,
	}
	b = makeRequest(t, accessJwt, params)
	testutil.CompareJSON(t, `{"data": {"getGroup": null}}`, string(b))
}

func TestQueriesForNonGuardianUserWithoutGroup(t *testing.T) {
	// Create a new user without any groups, queryGroup should return an empty result.
	resetUser(t)

	accessJwt, _, err := testutil.HttpLogin(&testutil.LoginParams{
		Endpoint: adminEndpoint,
		UserID:   userid,
		Passwd:   userpassword,
	})
	require.NoError(t, err, "login failed")

	gqlQuery := `
	query {
		queryGroup {
			name
			users {
				name
			}
		}
	}
	`

	params := testutil.GraphQLParams{
		Query: gqlQuery,
	}
	b := makeRequest(t, accessJwt, params)
	testutil.CompareJSON(t, `{"data": {"queryGroup": []}}`, string(b))

	gqlQuery = `
	query {
		queryUser {
			name
			groups {
				name
			}
		}
	}
	`

	params = testutil.GraphQLParams{
		Query: gqlQuery,
	}
	b = makeRequest(t, accessJwt, params)
	testutil.CompareJSON(t, `{"data": {"queryUser": [{ "groups": [], "name": "alice"}]}}`,
		string(b))
}

func TestDeleteUserShouldDeleteUserFromGroup(t *testing.T) {
	resetUser(t)

	ctx, _ := context.WithTimeout(context.Background(), 100*time.Second)
	dg, err := testutil.DgraphClientWithGroot(testutil.SockAddr)
	require.NoError(t, err)
	addDataAndRules(ctx, t, dg)

	accessJwt, _, err := testutil.HttpLogin(&testutil.LoginParams{
		Endpoint: adminEndpoint,
		UserID:   x.GrootId,
		Passwd:   "password",
	})
	require.NoError(t, err, "login failed")

	deleteUser(t, accessJwt, userid)

	gqlQuery := `
	query {
		queryUser {
			name
		}
	}
	`

	params := testutil.GraphQLParams{
		Query: gqlQuery,
	}
	b := makeRequest(t, accessJwt, params)
	require.JSONEq(t, `{"data":{"queryUser":[{"name":"groot"}]}}`, string(b))

	// The user should also be deleted from the dev group.
	gqlQuery = `
	query {
		queryGroup {
			name
			users {
				name
			}
		}
	}
	`

	params = testutil.GraphQLParams{
		Query: gqlQuery,
	}
	b = makeRequest(t, accessJwt, params)
	testutil.CompareJSON(t, `{
		"data": {
		  "queryGroup": [
			{
			  "name": "guardians",
			  "users": [
				{
				  "name": "groot"
				}
			  ]
			},
			{
			  "name": "dev",
			  "users": []
			},
			{
				"name": "dev-a",
				"users": []
			},
			{
				"name": "dev-b",
				"users": []
			}
		  ]
		}
	  }`, string(b))
}

func TestGroupDeleteShouldDeleteGroupFromUser(t *testing.T) {
	resetUser(t)

	ctx, _ := context.WithTimeout(context.Background(), 100*time.Second)
	dg, err := testutil.DgraphClientWithGroot(testutil.SockAddr)
	require.NoError(t, err)
	addDataAndRules(ctx, t, dg)

	accessJwt, _, err := testutil.HttpLogin(&testutil.LoginParams{
		Endpoint: adminEndpoint,
		UserID:   x.GrootId,
		Passwd:   "password",
	})
	require.NoError(t, err, "login failed")

	deleteGroup(t, accessJwt, "dev-a")

	gqlQuery := `
	query {
		queryGroup {
			name
		}
	}
	`

	params := testutil.GraphQLParams{
		Query: gqlQuery,
	}
	b := makeRequest(t, accessJwt, params)
	testutil.CompareJSON(t, `{
		"data": {
		  "queryGroup": [
			{
			  "name": "guardians"
			},
			{
			  "name": "dev"
			},
			{
			  "name": "dev-b"
			}
		  ]
		}
	  }`, string(b))

	gqlQuery = `
	query {
		getUser(name: "alice") {
			name
			groups {
				name
			}
		}
	}
	`

	params = testutil.GraphQLParams{
		Query: gqlQuery,
	}
	b = makeRequest(t, accessJwt, params)
	testutil.CompareJSON(t, `{
		"data": {
			"getUser": {
			"name": "alice",
			"groups": [
				{
					"name": "dev"
				}
			]
		}
	}}`, string(b))
}

func TestWrongPermission(t *testing.T) {
	ctx, _ := context.WithTimeout(context.Background(), 100*time.Second)

	dg, err := testutil.DgraphClientWithGroot(testutil.SockAddr)
	require.NoError(t, err)

	ruleMutation := `
		_:dev <dgraph.type> "dgraph.type.Group" .
		_:dev <dgraph.xid> "dev" .
		_:dev <dgraph.acl.rule> _:rule1 .
		_:rule1 <dgraph.rule.predicate> "name" .
		_:rule1 <dgraph.rule.permission> "9" .
	`

	_, err = dg.NewTxn().Mutate(ctx, &api.Mutation{
		SetNquads: []byte(ruleMutation),
		CommitNow: true,
	})

	require.Error(t, err, "Setting permission to 9 should have returned error")
	require.Contains(t, err.Error(), "Value for this predicate should be between 0 and 7")

	ruleMutation = `
		_:dev <dgraph.type> "dgraph.type.Group" .
		_:dev <dgraph.xid> "dev" .
		_:dev <dgraph.acl.rule> _:rule1 .
		_:rule1 <dgraph.rule.predicate> "name" .
		_:rule1 <dgraph.rule.permission> "-1" .
	`

	_, err = dg.NewTxn().Mutate(ctx, &api.Mutation{
		SetNquads: []byte(ruleMutation),
		CommitNow: true,
	})

	require.Error(t, err, "Setting permission to -1 should have returned error")
	require.Contains(t, err.Error(), "Value for this predicate should be between 0 and 7")
}

func TestHealthForAcl(t *testing.T) {
	resetUser(t)

	gqlQuery := `
	query {
		health {
			instance
			address
			lastEcho
			status
			version
			uptime
			group
		}
	}`

	params := testutil.GraphQLParams{
		Query: gqlQuery,
	}

	// assert errors for non-guardians
	accessJwt, _, err := testutil.HttpLogin(&testutil.LoginParams{
		Endpoint: adminEndpoint,
		UserID:   userid,
		Passwd:   userpassword,
	})
	require.NoError(t, err, "login failed")

	b := makeRequest(t, accessJwt, params)

	require.NoError(t, err, "health request failed")
	testutil.CompareJSON(t, `{
		"data": { "health": [] },
		"errors": [
			{
				"message": "Error: rpc error: code = PermissionDenied desc = Only guardians are allowed access. User '`+userid+`' is not a member of guardians group."
			}
		]
	}`, string(b))

	// assert data for guardians
	accessJwt, _, err = testutil.HttpLogin(&testutil.LoginParams{
		Endpoint: adminEndpoint,
		UserID:   "groot",
		Passwd:   "password",
	})
	require.NoError(t, err, "groot login failed")

	b = makeRequest(t, accessJwt, params)
	var guardianResp struct {
		Data struct {
			Health []struct {
				Instance string
				Address  string
				LastEcho int64
				Status   string
				Version  string
				UpTime   int64
				Group    string
			}
		}
		Errors []struct {
			Message string
		}
	}
	err = json.Unmarshal(b, &guardianResp)

	require.NoError(t, err, "health request failed")
	require.NotNil(t, guardianResp.Data)
	require.Nil(t, guardianResp.Errors)
	require.NotNil(t, guardianResp.Data.Health)
	// we have 9 instances of alphas/zeros in teamcity environment
	require.Len(t, guardianResp.Data.Health, 9)
	for _, v := range guardianResp.Data.Health {
		require.Contains(t, []string{"alpha", "zero"}, v.Instance)
		require.NotNil(t, v.Address)
		require.NotNil(t, v.LastEcho)
		require.Equal(t, "healthy", v.Status)
		require.NotNil(t, v.Version)
		require.NotNil(t, v.UpTime)
		require.NotNil(t, v.Group)
	}
}

func TestAddUpdateGroupWithDuplicateRules(t *testing.T) {
	groupName := "testGroup"
	addedRules := []rule{
		{
			Predicate:  "test",
			Permission: 1,
		},
		{
			Predicate:  "test",
			Permission: 2,
		},
		{
			Predicate:  "test1",
			Permission: 3,
		},
	}
	grootJwt, _ := testutil.GrootHttpLogin(adminEndpoint)

	addedGroup := createGroupWithRules(t, grootJwt, groupName, addedRules)

	require.Equal(t, groupName, addedGroup.Name)
	require.Len(t, addedGroup.Rules, 2)
	require.ElementsMatch(t, addedRules[1:], addedGroup.Rules)

	updatedRules := []rule{
		{
			Predicate:  "test",
			Permission: 3,
		},
		{
			Predicate:  "test2",
			Permission: 1,
		},
		{
			Predicate:  "test2",
			Permission: 2,
		},
	}
	updatedGroup := updateGroup(t, grootJwt, groupName, updatedRules, nil)

	require.Equal(t, groupName, updatedGroup.Name)
	require.Len(t, updatedGroup.Rules, 3)
	require.ElementsMatch(t, []rule{updatedRules[0], addedRules[2], updatedRules[2]},
		updatedGroup.Rules)

	updatedGroup1 := updateGroup(t, grootJwt, groupName, nil,
		[]string{"test1", "test1", "test3"})

	require.Equal(t, groupName, updatedGroup1.Name)
	require.Len(t, updatedGroup1.Rules, 2)
	require.ElementsMatch(t, []rule{updatedRules[0], updatedRules[2]}, updatedGroup1.Rules)

	// cleanup
	deleteGroup(t, grootJwt, groupName)
}

func TestAllowUIDAccess(t *testing.T) {
	ctx, _ := context.WithTimeout(context.Background(), 10*time.Second)

	dg, err := testutil.DgraphClientWithGroot(testutil.SockAddr)
	require.NoError(t, err)

	testutil.DropAll(t, dg)
	op := api.Operation{Schema: `
		name	 : string @index(exact) .
	`}
	require.NoError(t, dg.Alter(ctx, &op))

	resetUser(t)
	accessJwt, _, err := testutil.HttpLogin(&testutil.LoginParams{
		Endpoint: adminEndpoint,
		UserID:   "groot",
		Passwd:   "password",
	})
	require.NoError(t, err, "login failed")
	createGroup(t, accessJwt, devGroup)
	addToGroup(t, accessJwt, userid, devGroup)

	require.NoError(t, testutil.AssignUids(101))
	mutation := &api.Mutation{
		SetNquads: []byte(`
			<100> <name> "100th User" .
		`),
		CommitNow: true,
	}
	_, err = dg.NewTxn().Mutate(ctx, mutation)
	require.NoError(t, err)

	// give read access of <name> to alice
	addRulesToGroup(t, accessJwt, devGroup, []rule{{"name", Read.Code}})

	userClient, err := testutil.DgraphClient(testutil.SockAddr)
	require.NoError(t, err)
	time.Sleep(6 * time.Second)

	err = userClient.Login(ctx, userid, userpassword)
	require.NoError(t, err)

	uidQuery := `
	{
		me(func: uid(100)) {
			uid
			name
		}
	}
	`

	resp, err := userClient.NewReadOnlyTxn().Query(ctx, uidQuery)
	require.Nil(t, err)
	testutil.CompareJSON(t, `{"me":[{"name":"100th User", "uid": "0x64"}]}`, string(resp.GetJson()))
}

func TestAddNewPredicate(t *testing.T) {
	ctx, _ := context.WithTimeout(context.Background(), 20*time.Second)

	dg, err := testutil.DgraphClientWithGroot(testutil.SockAddr)
	require.NoError(t, err)

	testutil.DropAll(t, dg)
	resetUser(t)

	userClient, err := testutil.DgraphClient(testutil.SockAddr)
	require.NoError(t, err)
	err = userClient.Login(ctx, userid, userpassword)
	require.NoError(t, err)

	// Alice doesn't have access to create new predicate.
	err = userClient.Alter(ctx, &api.Operation{
		Schema: `newpred: string .`,
	})
	require.Error(t, err, "User can't create new predicate. Alter should have returned error.")

	accessJwt, _, err := testutil.HttpLogin(&testutil.LoginParams{
		Endpoint: adminEndpoint,
		UserID:   "groot",
		Passwd:   "password",
	})
	require.NoError(t, err, "login failed")
	addToGroup(t, accessJwt, userid, "guardians")
	time.Sleep(6 * time.Second)

	// Alice is a guardian now, it can create new predicate.
	err = userClient.Alter(ctx, &api.Operation{
		Schema: `newpred: string .`,
	})
	require.NoError(t, err, "User is a guardian. Alter should have succeeded.")
}

func TestCrossGroupPermission(t *testing.T) {
	ctx, _ := context.WithTimeout(context.Background(), 30*time.Second)

	dg, err := testutil.DgraphClientWithGroot(testutil.SockAddr)
	require.NoError(t, err)

	testutil.DropAll(t, dg)

	err = dg.Alter(ctx, &api.Operation{
		Schema: `newpred: string .`,
	})
	require.NoError(t, err)

	accessJwt, _, err := testutil.HttpLogin(&testutil.LoginParams{
		Endpoint: adminEndpoint,
		UserID:   "groot",
		Passwd:   "password",
	})
	require.NoError(t, err)

	// TODO(@Animesh): I am Running all the operations with the same accessJwt
	// but access token will expire after 3s. Find an idomatic way to run these.

	// create groups
	createGroup(t, accessJwt, "reader")
	createGroup(t, accessJwt, "writer")
	createGroup(t, accessJwt, "alterer")

	// add rules to groups
	addRulesToGroup(t, accessJwt, "reader", []rule{{Predicate: "newpred", Permission: 4}})
	addRulesToGroup(t, accessJwt, "writer", []rule{{Predicate: "newpred", Permission: 2}})
	addRulesToGroup(t, accessJwt, "alterer", []rule{{Predicate: "newpred", Permission: 1}})
	// Wait for acl cache to be refreshed
	time.Sleep(6 * time.Second)

	accessJwt, _, err = testutil.HttpLogin(&testutil.LoginParams{
		Endpoint: adminEndpoint,
		UserID:   "groot",
		Passwd:   "password",
	})
	require.NoError(t, err)

	// create 8 users.
	for i := 0; i < 8; i++ {
		userIdx := strconv.Itoa(i)
		createUser(t, accessJwt, "user"+userIdx, "password"+userIdx)
	}

	// add users to groups. we create all possible combination
	// of groups and assign a user for that combination.
	for i := 0; i < 8; i++ {
		userIdx := strconv.Itoa(i)
		if i&1 > 0 {
			addToGroup(t, accessJwt, "user"+userIdx, "alterer")
		}
		if i&2 > 0 {
			addToGroup(t, accessJwt, "user"+userIdx, "writer")
		}
		if i&4 > 0 {
			addToGroup(t, accessJwt, "user"+userIdx, "reader")
		}
	}
	time.Sleep(6 * time.Second)

	// operations
	dgQuery := func(client *dgo.Dgraph, shouldFail bool, user string) {
		_, err := client.NewTxn().Query(ctx, `
		{
			me(func: has(newpred)) {
				newpred
			}
		}
		`)
		require.True(t, (err != nil) == shouldFail,
			"Query test Failed for: "+user+", shouldFail: "+strconv.FormatBool(shouldFail))
	}
	dgMutation := func(client *dgo.Dgraph, shouldFail bool, user string) {
		_, err := client.NewTxn().Mutate(ctx, &api.Mutation{
			Set: []*api.NQuad{
				{
					Subject:     "_:a",
					Predicate:   "newpred",
					ObjectValue: &api.Value{Val: &api.Value_StrVal{StrVal: "testval"}},
				},
			},
			CommitNow: true,
		})
		require.True(t, (err != nil) == shouldFail,
			"Mutation test failed for: "+user+", shouldFail: "+strconv.FormatBool(shouldFail))
	}
	dgAlter := func(client *dgo.Dgraph, shouldFail bool, user string) {
		err := client.Alter(ctx, &api.Operation{Schema: `newpred: string @index(exact) .`})
		require.True(t, (err != nil) == shouldFail,
			"Alter test failed for: "+user+", shouldFail: "+strconv.FormatBool(shouldFail))

		// set back the schema to initial value
		err = client.Alter(ctx, &api.Operation{Schema: `newpred: string .`})
		require.True(t, (err != nil) == shouldFail,
			"Alter test failed for: "+user+", shouldFail: "+strconv.FormatBool(shouldFail))
	}

	// test user access.
	for i := 0; i < 8; i++ {
		userIdx := strconv.Itoa(i)
		userClient, err := testutil.DgraphClient(testutil.SockAddr)
		require.NoError(t, err, "Client creation error")

		err = userClient.Login(ctx, "user"+userIdx, "password"+userIdx)
		require.NoError(t, err, "Login error")

		dgQuery(userClient, false, "user"+userIdx) // Query won't fail, will return empty result instead.
		dgMutation(userClient, i&2 == 0, "user"+userIdx)
		dgAlter(userClient, i&1 == 0, "user"+userIdx)
	}
}<|MERGE_RESOLUTION|>--- conflicted
+++ resolved
@@ -492,13 +492,8 @@
 func updateGroup(t *testing.T, accessJwt, name string, setRules []rule,
 	removeRules []string) *group {
 	queryParams := testutil.GraphQLParams{
-<<<<<<< HEAD
-		Query: `mutation updateGroup($name: String!, $set: SetGroupPatch,
-$remove: RemoveGroupPatch){
-=======
 		Query: `
 		mutation updateGroup($name: String!, $set: SetGroupPatch, $remove: RemoveGroupPatch){
->>>>>>> 414248c5
 			updateGroup(input: {
 				filter: {
 					name: {

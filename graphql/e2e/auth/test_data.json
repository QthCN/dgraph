[
	{
		"uid": "_:user1",
		"dgraph.type": "User",
		"User.age": 10,
		"User.username": "user1",
		"User.isPublic": true,
		"User.disabled": false,
		"User.secrets" : [{"uid": "_:usersecret1"}, {"uid": "_:usersecret2"}]
	},
	{
		"uid": "_:user2",
		"dgraph.type": "User",
		"User.age": 11,
		"User.username": "user2",
		"User.isPublic": true,
		"User.disabled": true
	},
	{
		"uid": "_:user3",
		"dgraph.type": "User",
		"User.age": 12,
		"User.username": "user3",
		"User.isPublic": false,
		"User.disabled": false
	},
	{
		"uid": "_:user4",
		"dgraph.type": "User",
		"User.age": 13,
		"User.username": "user4",
		"User.isPublic": false,
		"User.disabled": true
	},
	{
		"uid": "_:region1",
		"dgraph.type": "Region",
		"Region.name": "Region1",
		"Region.users": [{"uid": "_:user1"}, {"uid": "_:user2"}]
	},
	{
		"uid": "_:region2",
		"dgraph.type": "Region",
		"Region.name": "Region2",
		"Region.users": [{"uid": "_:user2"}, {"uid": "_:user3"}]
	},
	{
		"uid": "_:region3",
		"dgraph.type": "Region",
		"Region.name": "Region3",
		"Region.users": [{"uid": "_:user3"}, {"uid": "_:user4"}]
	},
	{
		"uid": "_:region4",
		"dgraph.type": "Region",
		"Region.name": "Region4",
		"Region.users": [{"uid": "_:user4"}, {"uid": "_:user1"}]
	},
	{
		"uid": "_:movie1",
		"dgraph.type": "Movie",
		"Movie.content": "Movie1",
		"Movie.regionsAvailable": [{"uid": "_:region2"}, {"uid": "_:region3"}],
		"Movie.disabled": false
	}, {
		"uid": "_:movie2",
		"dgraph.type": "Movie",
		"Movie.content": "Movie2",
		"Movie.regionsAvailable": [{"uid": "_:region1"}],
		"Movie.disabled": false
	},
	{
		"uid": "_:movie3",
		"dgraph.type": "Movie",
		"Movie.content": "Movie3",
		"Movie.regionsAvailable": [{"uid": "_:region1"}, {"uid": "_:region4"}],
		"Movie.disabled": true
	},
	{
		"uid": "_:issue1",
		"dgraph.type": "Issue",
		"Issue.msg": "Issue1",
		"Issue.owner": {"uid": "_:user1"}
	},
	{
		"uid": "_:issue2",
		"dgraph.type": "Issue",
		"Issue.msg": "Issue2",
		"Issue.owner": {"uid": "_:user2"}
	},
	{
		"uid": "_:log1",
		"dgraph.type": "Log",
		"Log.logs": "Log1"
	},
	{
		"uid": "_:log2",
		"dgraph.type": "Log",
		"Log.logs": "Log2"
	},
	{
		"uid": "_:role1",
		"dgraph.type": "Role",
		"Role.assignedTo": [{"uid": "_:user1"}, {"uid": "_:user2"}],
<<<<<<< HEAD
		"Role.permission": "EDIT"
=======
		"Role.permission": "VIEW"
>>>>>>> 9be6565a
	},
	{
		"uid": "_:role2",
		"dgraph.type": "Role",
		"Role.assignedTo": [{"uid": "_:user3"}, {"uid": "_:user2"}],
<<<<<<< HEAD
		"Role.permission":"VIEW"
=======
		"Role.permission": "VIEW"
>>>>>>> 9be6565a
	},
	{
		"uid": "_:role3",
		"dgraph.type": "Role",
		"Role.assignedTo": [{"uid": "_:user4"}],
<<<<<<< HEAD
		"Role.permission":"ADMIN"
=======
		"Role.permission": "VIEW"
>>>>>>> 9be6565a
	},
	{
		"uid": "_:project1",
		"dgraph.type": "Project",
		"Project.name": "Project1",
		"Project.roles": [{"uid": "_:role1"}, {"uid": "_:role2"}],
		"Project.columns": [{"uid": "_:column1"}]
	},
	{
		"uid": "_:project2",
		"dgraph.type": "Project",
		"Project.name": "Project2",
		"Project.roles": [{"uid": "_:role3"}, {"uid": "_:role2"}],
		"Project.columns": [{"uid": "_:column2"}, {"uid": "_:column3"}]
	},
	{
		"uid": "_:column1",
		"dgraph.type": "Column",
		"Column.inProject": {"uid": "_:project1"},
		"Column.name": "Column1",
		"ticket.tickets": [{"uid": "_:ticket1"}, {"uid": "_:ticket2"}]
	},
	{
		"uid": "_:column2",
		"dgraph.type": "Column",
		"Column.inProject": {"uid": "_:project2"},
		"Column.name": "Column2",
		"ticket.tickets": [{"uid": "_:ticket3"}]
	},
	{
		"uid": "_:column3",
		"dgraph.type": "Column",
		"Column.inProject": {"uid": "_:project2"},
		"Column.name": "Column3",
		"ticket.tickets": [{"uid": "_:ticket4"}]
	},
	{
		"uid": "_:ticket1",
		"dgraph.type": "Ticket",
		"Ticket.onColumn": {"uid": "_:column1"},
		"Ticket.title": "Ticket1",
		"ticket.assignedTo": [{"uid": "_:user1"}, {"uid": "_:user3"}]
	},
	{
		"uid": "_:ticket2",
		"dgraph.type": "Ticket",
		"Ticket.onColumn": {"uid": "_:column1"},
		"Ticket.title": "Ticket2",
		"ticket.assignedTo": [{"uid": "_:user3"}]
	},
	{
		"uid": "_:ticket3",
		"dgraph.type": "Ticket",
		"Ticket.onColumn": {"uid": "_:column2"},
		"Ticket.title": "Ticket3",
		"ticket.assignedTo": [{"uid": "_:user2"}]
	},
	{
		"uid": "_:ticket4",
		"dgraph.type": "Ticket",
		"Ticket.onColumn": {"uid": "_:column3"},
		"Ticket.title": "Ticket4",
		"ticket.assignedTo": [{"uid": "_:user1"}, {"uid": "_:user4"}]
	},
	{
		"uid": "_:usersecret1",
		"dgraph.type": "UserSecret",
		"UserSecret.aSecret": "Secret data",
		"UserSecret.ownedBy": "user1"
	},
	{
		"uid": "_:usersecret2",
		"dgraph.type": "UserSecret",
		"UserSecret.aSecret": "Sensitive information",
		"UserSecret.ownedBy": "user1"
	}
]<|MERGE_RESOLUTION|>--- conflicted
+++ resolved
@@ -5,8 +5,7 @@
 		"User.age": 10,
 		"User.username": "user1",
 		"User.isPublic": true,
-		"User.disabled": false,
-		"User.secrets" : [{"uid": "_:usersecret1"}, {"uid": "_:usersecret2"}]
+		"User.disabled": false
 	},
 	{
 		"uid": "_:user2",
@@ -102,31 +101,19 @@
 		"uid": "_:role1",
 		"dgraph.type": "Role",
 		"Role.assignedTo": [{"uid": "_:user1"}, {"uid": "_:user2"}],
-<<<<<<< HEAD
-		"Role.permission": "EDIT"
-=======
 		"Role.permission": "VIEW"
->>>>>>> 9be6565a
 	},
 	{
 		"uid": "_:role2",
 		"dgraph.type": "Role",
 		"Role.assignedTo": [{"uid": "_:user3"}, {"uid": "_:user2"}],
-<<<<<<< HEAD
-		"Role.permission":"VIEW"
-=======
 		"Role.permission": "VIEW"
->>>>>>> 9be6565a
 	},
 	{
 		"uid": "_:role3",
 		"dgraph.type": "Role",
 		"Role.assignedTo": [{"uid": "_:user4"}],
-<<<<<<< HEAD
-		"Role.permission":"ADMIN"
-=======
 		"Role.permission": "VIEW"
->>>>>>> 9be6565a
 	},
 	{
 		"uid": "_:project1",
@@ -190,17 +177,5 @@
 		"Ticket.onColumn": {"uid": "_:column3"},
 		"Ticket.title": "Ticket4",
 		"ticket.assignedTo": [{"uid": "_:user1"}, {"uid": "_:user4"}]
-	},
-	{
-		"uid": "_:usersecret1",
-		"dgraph.type": "UserSecret",
-		"UserSecret.aSecret": "Secret data",
-		"UserSecret.ownedBy": "user1"
-	},
-	{
-		"uid": "_:usersecret2",
-		"dgraph.type": "UserSecret",
-		"UserSecret.aSecret": "Sensitive information",
-		"UserSecret.ownedBy": "user1"
 	}
 ]